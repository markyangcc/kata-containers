// Copyright (c) 2018 Intel Corporation
// Copyright (c) 2018 HyperHQ Inc.
//
// SPDX-License-Identifier: Apache-2.0
//

package katautils

import (
	"bytes"
	"fmt"
	"os"
	"path"
	"path/filepath"
	"reflect"
	goruntime "runtime"
	"strings"
	"syscall"
	"testing"

	"github.com/kata-containers/kata-containers/src/runtime/pkg/govmm"
	hv "github.com/kata-containers/kata-containers/src/runtime/pkg/hypervisors"
	ktu "github.com/kata-containers/kata-containers/src/runtime/pkg/katatestutils"
	"github.com/kata-containers/kata-containers/src/runtime/pkg/oci"
	vc "github.com/kata-containers/kata-containers/src/runtime/virtcontainers"
	"github.com/kata-containers/kata-containers/src/runtime/virtcontainers/utils"
	"github.com/pbnjay/memory"
	"github.com/stretchr/testify/assert"
)

var (
	hypervisorDebug = false
	runtimeDebug    = false
	runtimeTrace    = false
	agentDebug      = false
	agentTrace      = false
	enablePprof     = true
	jaegerEndpoint  = "localhost"
	jaegerUser      = "jaeger_user1"
	jaegerPassword  = "jaeger_password1"
)

// nolint: govet
type testRuntimeConfig struct {
	RuntimeConfig     oci.RuntimeConfig
	RuntimeConfigFile string
	ConfigPath        string
	ConfigPathLink    string
	LogDir            string
	LogPath           string
}

func createConfig(configPath string, fileData string) error {

	err := os.WriteFile(configPath, []byte(fileData), testFileMode)
	if err != nil {
		fmt.Fprintf(os.Stderr, "Unable to create config file %s %v\n", configPath, err)
		return err
	}

	return nil
}

// createAllRuntimeConfigFiles creates all files necessary to call
// loadConfiguration().
func createAllRuntimeConfigFiles(dir, hypervisor string) (config testRuntimeConfig, err error) {
	if dir == "" {
		return config, fmt.Errorf("BUG: need directory")
	}

	if hypervisor == "" {
		return config, fmt.Errorf("BUG: need hypervisor")
	}
	var coldPlugVFIO hv.PCIePort
	hypervisorPath := path.Join(dir, "hypervisor")
	kernelPath := path.Join(dir, "kernel")
	kernelParams := "foo=bar xyz"
	imagePath := path.Join(dir, "image")
	rootfsType := "ext4"
	logDir := path.Join(dir, "logs")
	logPath := path.Join(logDir, "runtime.log")
	machineType := "machineType"
	disableBlockDevice := true
	blockDeviceDriver := "virtio-scsi"
	blockDeviceAIO := "io_uring"
	enableIOThreads := true
	hotplugVFIOOnRootBus := true
	pcieRootPort := uint32(2)
	coldPlugVFIO = hv.RootPort
	disableNewNetNs := false
	sharedFS := "virtio-9p"
	virtioFSdaemon := path.Join(dir, "virtiofsd")
	epcSize := int64(0)
	maxMemory := uint64(memory.TotalMemory() / 1024 / 1024)

	configFileOptions := ktu.RuntimeConfigOptions{
		Hypervisor:           "qemu",
		HypervisorPath:       hypervisorPath,
		KernelPath:           kernelPath,
		ImagePath:            imagePath,
		RootfsType:           rootfsType,
		KernelParams:         kernelParams,
		MachineType:          machineType,
		LogPath:              logPath,
		DefaultGuestHookPath: defaultGuestHookPath,
		DisableBlock:         disableBlockDevice,
		BlockDeviceDriver:    blockDeviceDriver,
		BlockDeviceAIO:       blockDeviceAIO,
		EnableIOThreads:      enableIOThreads,
		HotplugVFIOOnRootBus: hotplugVFIOOnRootBus,
		PCIeRootPort:         pcieRootPort,
		ColdPlugVFIO:         coldPlugVFIO,
		DisableNewNetNs:      disableNewNetNs,
		DefaultVCPUCount:     defaultVCPUCount,
		DefaultMaxVCPUCount:  defaultMaxVCPUCount,
		DefaultMemSize:       defaultMemSize,
		DefaultMaxMemorySize: maxMemory,
		DefaultMsize9p:       defaultMsize9p,
		HypervisorDebug:      hypervisorDebug,
		RuntimeDebug:         runtimeDebug,
		RuntimeTrace:         runtimeTrace,
		AgentDebug:           agentDebug,
		AgentTrace:           agentTrace,
		SharedFS:             sharedFS,
		VirtioFSDaemon:       virtioFSdaemon,
		EnablePprof:          enablePprof,
		JaegerEndpoint:       jaegerEndpoint,
		JaegerUser:           jaegerUser,
		JaegerPassword:       jaegerPassword,
	}

	runtimeConfigFileData := ktu.MakeRuntimeConfigFileData(configFileOptions)

	configPath := path.Join(dir, "runtime.toml")
	err = createConfig(configPath, runtimeConfigFileData)
	if err != nil {
		return config, err
	}

	configPathLink := path.Join(filepath.Dir(configPath), "link-to-configuration.toml")

	// create a link to the config file
	err = syscall.Symlink(configPath, configPathLink)
	if err != nil {
		return config, err
	}

	files := []string{hypervisorPath, kernelPath, imagePath}

	for _, file := range files {
		// create the resource (which must be >0 bytes)
		err := WriteFile(file, "foo", testFileMode)
		if err != nil {
			return config, err
		}
	}

	hypervisorConfig := vc.HypervisorConfig{
		HypervisorPath:        hypervisorPath,
		KernelPath:            kernelPath,
		ImagePath:             imagePath,
		RootfsType:            rootfsType,
		KernelParams:          vc.DeserializeParams(strings.Fields(kernelParams)),
		HypervisorMachineType: machineType,
		NumVCPUs:              defaultVCPUCount,
		DefaultMaxVCPUs:       getCurrentCpuNum(),
		MemorySize:            defaultMemSize,
		DefaultMaxMemorySize:  maxMemory,
		DisableBlockDeviceUse: disableBlockDevice,
		BlockDeviceDriver:     defaultBlockDeviceDriver,
		BlockDeviceAIO:        defaultBlockDeviceAIO,
		DefaultBridges:        defaultBridgesCount,
		EnableIOThreads:       enableIOThreads,
		HotplugVFIOOnRootBus:  hotplugVFIOOnRootBus,
		PCIeRootPort:          pcieRootPort,
		ColdPlugVFIO:          coldPlugVFIO,
		Msize9p:               defaultMsize9p,
		MemSlots:              defaultMemSlots,
		EntropySource:         defaultEntropySource,
		GuestHookPath:         defaultGuestHookPath,
		VhostUserStorePath:    defaultVhostUserStorePath,
		SharedFS:              sharedFS,
		VirtioFSDaemon:        virtioFSdaemon,
		VirtioFSCache:         defaultVirtioFSCacheMode,
		PFlash:                []string{},
		SGXEPCSize:            epcSize,
		SNPGuestPolicy:        defaultSNPGuestPolicy,
	}

	if goruntime.GOARCH == "arm64" && len(hypervisorConfig.PFlash) == 0 && hypervisorConfig.FirmwarePath == "" {
		hypervisorConfig.DisableImageNvdimm = true
	}

	agentConfig := vc.KataAgentConfig{
		LongLiveConn: true,
	}

	factoryConfig := oci.FactoryConfig{
		TemplatePath:    defaultTemplatePath,
		VMCacheEndpoint: defaultVMCacheEndpoint,
	}

	runtimeConfig := oci.RuntimeConfig{
		HypervisorType:   defaultHypervisor,
		HypervisorConfig: hypervisorConfig,

		AgentConfig: agentConfig,

		DisableNewNetNs: disableNewNetNs,
		EnablePprof:     enablePprof,
		JaegerEndpoint:  jaegerEndpoint,
		JaegerUser:      jaegerUser,
		JaegerPassword:  jaegerPassword,

		FactoryConfig: factoryConfig,
	}

	err = SetKernelParams(&runtimeConfig)
	if err != nil {
		return config, err
	}

	config = testRuntimeConfig{
		RuntimeConfig:     runtimeConfig,
		RuntimeConfigFile: configPath,
		ConfigPath:        configPath,
		ConfigPathLink:    configPathLink,
		LogDir:            logDir,
		LogPath:           logPath,
	}

	return config, nil
}

// testLoadConfiguration accepts an optional function that can be used
// to modify the test: if a function is specified, it indicates if the
// subsequent call to loadConfiguration() is expected to fail by
// returning a bool. If the function itself fails, that is considered an
// error.
func testLoadConfiguration(t *testing.T, dir string,
	fn func(config testRuntimeConfig, configFile string, ignoreLogging bool) (bool, error)) {
	subDir := path.Join(dir, "test")

	for _, hypervisor := range []string{"qemu"} {
	Loop:
		for _, ignoreLogging := range []bool{true, false} {
			err := os.RemoveAll(subDir)
			assert.NoError(t, err)

			err = os.MkdirAll(subDir, testDirMode)
			assert.NoError(t, err)

			testConfig, err := createAllRuntimeConfigFiles(subDir, hypervisor)
			assert.NoError(t, err)

			configFiles := []string{testConfig.ConfigPath, testConfig.ConfigPathLink, ""}

			// override
			defaultRuntimeConfiguration = testConfig.ConfigPath
			DEFAULTSYSCONFRUNTIMECONFIGURATION = ""

			for _, file := range configFiles {
				var err error
				expectFail := false

				if fn != nil {
					expectFail, err = fn(testConfig, file, ignoreLogging)
					assert.NoError(t, err)
				}

				resolvedConfigPath, config, err := LoadConfiguration(file, ignoreLogging)
				if expectFail {
					assert.Error(t, err)

					// no point proceeding in the error scenario.
					break Loop
				} else {
					assert.NoError(t, err)
				}

				if file == "" {
					assert.Equal(t, defaultRuntimeConfiguration, resolvedConfigPath)
				} else {
					assert.Equal(t, testConfig.ConfigPath, resolvedConfigPath)
				}

				assert.Equal(t, defaultRuntimeConfiguration, resolvedConfigPath)
				result := reflect.DeepEqual(config, testConfig.RuntimeConfig)
				if !result {
					t.Fatalf("Expected\n%+v\nGot\n%+v", config, testConfig.RuntimeConfig)
				}
				assert.True(t, result)

				err = os.RemoveAll(testConfig.LogDir)
				assert.NoError(t, err)
			}
		}
	}
}

func TestConfigLoadConfiguration(t *testing.T) {
	tmpdir := t.TempDir()

	testLoadConfiguration(t, tmpdir, nil)
}

func TestConfigLoadConfigurationFailBrokenSymLink(t *testing.T) {
	tmpdir := t.TempDir()

	testLoadConfiguration(t, tmpdir,
		func(config testRuntimeConfig, configFile string, ignoreLogging bool) (bool, error) {
			expectFail := false

			if configFile == config.ConfigPathLink {
				// break the symbolic link
				err := os.Remove(config.ConfigPathLink)
				if err != nil {
					return expectFail, err
				}

				expectFail = true
			}

			return expectFail, nil
		})
}

func TestConfigLoadConfigurationFailSymLinkLoop(t *testing.T) {
	tmpdir := t.TempDir()

	testLoadConfiguration(t, tmpdir,
		func(config testRuntimeConfig, configFile string, ignoreLogging bool) (bool, error) {
			expectFail := false

			if configFile == config.ConfigPathLink {
				// remove the config file
				err := os.Remove(config.ConfigPath)
				if err != nil {
					return expectFail, err
				}

				// now, create a sym-link loop
				err = os.Symlink(config.ConfigPathLink, config.ConfigPath)
				if err != nil {
					return expectFail, err
				}

				expectFail = true
			}

			return expectFail, nil
		})
}

func TestConfigLoadConfigurationFailMissingHypervisor(t *testing.T) {
	tmpdir := t.TempDir()

	testLoadConfiguration(t, tmpdir,
		func(config testRuntimeConfig, configFile string, ignoreLogging bool) (bool, error) {
			expectFail := true

			err := os.Remove(config.RuntimeConfig.HypervisorConfig.HypervisorPath)
			if err != nil {
				return expectFail, err
			}

			return expectFail, nil
		})
}

func TestConfigLoadConfigurationFailMissingImage(t *testing.T) {
	tmpdir := t.TempDir()

	testLoadConfiguration(t, tmpdir,
		func(config testRuntimeConfig, configFile string, ignoreLogging bool) (bool, error) {
			expectFail := true

			err := os.Remove(config.RuntimeConfig.HypervisorConfig.ImagePath)
			if err != nil {
				return expectFail, err
			}

			return expectFail, nil
		})
}

func TestConfigLoadConfigurationFailMissingKernel(t *testing.T) {
	tmpdir := t.TempDir()

	testLoadConfiguration(t, tmpdir,
		func(config testRuntimeConfig, configFile string, ignoreLogging bool) (bool, error) {
			expectFail := true

			err := os.Remove(config.RuntimeConfig.HypervisorConfig.KernelPath)
			if err != nil {
				return expectFail, err
			}

			return expectFail, nil
		})
}

func TestConfigLoadConfigurationFailUnreadableConfig(t *testing.T) {
	if tc.NotValid(ktu.NeedNonRoot()) {
		t.Skip(ktu.TestDisabledNeedNonRoot)
	}

	tmpdir := t.TempDir()

	testLoadConfiguration(t, tmpdir,
		func(config testRuntimeConfig, configFile string, ignoreLogging bool) (bool, error) {
			expectFail := true

			// make file unreadable by non-root user
			err := os.Chmod(config.ConfigPath, 0000)
			if err != nil {
				return expectFail, err
			}

			return expectFail, nil
		})
}

func TestConfigLoadConfigurationFailTOMLConfigFileInvalidContents(t *testing.T) {
	if tc.NotValid(ktu.NeedNonRoot()) {
		t.Skip(ktu.TestDisabledNeedNonRoot)
	}

	tmpdir := t.TempDir()

	testLoadConfiguration(t, tmpdir,
		func(config testRuntimeConfig, configFile string, ignoreLogging bool) (bool, error) {
			expectFail := true

			err := createFile(config.ConfigPath,
				`<?xml version="1.0"?>
			<foo>I am not TOML! ;-)</foo>
			<bar>I am invalid XML!`)

			if err != nil {
				return expectFail, err
			}

			return expectFail, nil
		})
}

func TestConfigLoadConfigurationFailTOMLConfigFileDuplicatedData(t *testing.T) {
	if tc.NotValid(ktu.NeedNonRoot()) {
		t.Skip(ktu.TestDisabledNeedNonRoot)
	}

	tmpdir := t.TempDir()

	testLoadConfiguration(t, tmpdir,
		func(config testRuntimeConfig, configFile string, ignoreLogging bool) (bool, error) {
			expectFail := true

			text, err := GetFileContents(config.ConfigPath)
			if err != nil {
				return expectFail, err
			}

			// create a config file containing two sets of
			// data.
			err = createFile(config.ConfigPath, fmt.Sprintf("%s\n%s\n", text, text))
			if err != nil {
				return expectFail, err
			}

			return expectFail, nil
		})
}

func TestMinimalRuntimeConfig(t *testing.T) {
	dir := t.TempDir()

	hypervisorPath := path.Join(dir, "hypervisor")
	defaultHypervisorPath = hypervisorPath
	jailerPath := path.Join(dir, "jailer")
	defaultJailerPath = jailerPath

	imagePath := path.Join(dir, "image.img")
	initrdPath := path.Join(dir, "initrd.img")

	kernelPath := path.Join(dir, "kernel")

	savedDefaultImagePath := defaultImagePath
	savedDefaultInitrdPath := defaultInitrdPath
	savedDefaultHypervisorPath := defaultHypervisorPath
	savedDefaultJailerPath := defaultJailerPath
	savedDefaultKernelPath := defaultKernelPath

	defer func() {
		defaultImagePath = savedDefaultImagePath
		defaultInitrdPath = savedDefaultInitrdPath
		defaultHypervisorPath = savedDefaultHypervisorPath
		defaultJailerPath = savedDefaultJailerPath
		defaultKernelPath = savedDefaultKernelPath
	}()

	// Temporarily change the defaults to avoid this test using the real
	// resource files that might be installed on the system!
	defaultImagePath = imagePath
	defaultInitrdPath = initrdPath
	defaultHypervisorPath = hypervisorPath
	defaultJailerPath = jailerPath
	defaultKernelPath = kernelPath

	for _, file := range []string{defaultImagePath, defaultInitrdPath, defaultHypervisorPath, defaultJailerPath, defaultKernelPath} {
		err := WriteFile(file, "foo", testFileMode)
		if err != nil {
			t.Fatal(err)
		}
	}

	runtimeMinimalConfig := `
	# Runtime configuration file

	[agent.kata]
	debug_console_enabled=true
	kernel_modules=["a", "b", "c"]
`

	orgVHostVSockDevicePath := utils.VHostVSockDevicePath
	defer func() {
		utils.VHostVSockDevicePath = orgVHostVSockDevicePath
	}()
	utils.VHostVSockDevicePath = "/dev/null"

	configPath := path.Join(dir, "runtime.toml")
	err := createConfig(configPath, runtimeMinimalConfig)
	if err != nil {
		t.Fatal(err)
	}

	err = createEmptyFile(hypervisorPath)
	if err != nil {
		t.Error(err)
	}

	err = createEmptyFile(jailerPath)
	if err != nil {
		t.Error(err)
	}

	_, config, err := LoadConfiguration(configPath, false)
	if err != nil {
		t.Fatal(err)
	}

	expectedHypervisorConfig := vc.HypervisorConfig{
		HypervisorPath:        defaultHypervisorPath,
		JailerPath:            defaultJailerPath,
		KernelPath:            defaultKernelPath,
		ImagePath:             defaultImagePath,
		InitrdPath:            defaultInitrdPath,
		RootfsType:            defaultRootfsType,
		HypervisorMachineType: defaultMachineType,
		NumVCPUs:              defaultVCPUCount,
		DefaultMaxVCPUs:       defaultMaxVCPUCount,
		MemorySize:            defaultMemSize,
		DisableBlockDeviceUse: defaultDisableBlockDeviceUse,
		DefaultBridges:        defaultBridgesCount,
		BlockDeviceDriver:     defaultBlockDeviceDriver,
		Msize9p:               defaultMsize9p,
		GuestHookPath:         defaultGuestHookPath,
		VhostUserStorePath:    defaultVhostUserStorePath,
		VirtioFSCache:         defaultVirtioFSCacheMode,
		BlockDeviceAIO:        defaultBlockDeviceAIO,
		DisableGuestSeLinux:   defaultDisableGuestSeLinux,
<<<<<<< HEAD
		SNPGuestPolicy:        defaultSNPGuestPolicy,
=======
		ColdPlugVFIO:          defaultColdPlugVFIO,
>>>>>>> 62b28389
	}

	expectedAgentConfig := vc.KataAgentConfig{
		LongLiveConn:       true,
		EnableDebugConsole: true,
		KernelModules:      []string{"a", "b", "c"},
	}

	expectedFactoryConfig := oci.FactoryConfig{
		TemplatePath:    defaultTemplatePath,
		VMCacheEndpoint: defaultVMCacheEndpoint,
	}

	expectedConfig := oci.RuntimeConfig{
		HypervisorType:   defaultHypervisor,
		HypervisorConfig: expectedHypervisorConfig,

		AgentConfig: expectedAgentConfig,

		FactoryConfig: expectedFactoryConfig,
	}
	err = SetKernelParams(&expectedConfig)
	if err != nil {
		t.Fatal(err)
	}

	if reflect.DeepEqual(config, expectedConfig) == false {
		t.Fatalf("Got %+v\n expecting %+v", config, expectedConfig)
	}
}

func TestNewQemuHypervisorConfig(t *testing.T) {
	dir := t.TempDir()
	var coldPlugVFIO hv.PCIePort
	hypervisorPath := path.Join(dir, "hypervisor")
	kernelPath := path.Join(dir, "kernel")
	imagePath := path.Join(dir, "image")
	machineType := "machineType"
	disableBlock := true
	enableIOThreads := true
	hotplugVFIOOnRootBus := true
	pcieRootPort := uint32(2)
	coldPlugVFIO = hv.RootPort
	orgVHostVSockDevicePath := utils.VHostVSockDevicePath
	blockDeviceAIO := "io_uring"
	defer func() {
		utils.VHostVSockDevicePath = orgVHostVSockDevicePath
	}()
	utils.VHostVSockDevicePath = "/dev/null"
	// 10Mbits/sec
	rxRateLimiterMaxRate := uint64(10000000)
	txRateLimiterMaxRate := uint64(10000000)

	hypervisor := hypervisor{
		Path:                  hypervisorPath,
		Kernel:                kernelPath,
		Image:                 imagePath,
		MachineType:           machineType,
		DisableBlockDeviceUse: disableBlock,
		EnableIOThreads:       enableIOThreads,
		HotplugVFIOOnRootBus:  hotplugVFIOOnRootBus,
		PCIeRootPort:          pcieRootPort,
		ColdPlugVFIO:          coldPlugVFIO,
		RxRateLimiterMaxRate:  rxRateLimiterMaxRate,
		TxRateLimiterMaxRate:  txRateLimiterMaxRate,
		SharedFS:              "virtio-fs",
		VirtioFSDaemon:        filepath.Join(dir, "virtiofsd"),
		BlockDeviceAIO:        blockDeviceAIO,
	}

	files := []string{hypervisorPath, kernelPath, imagePath}
	filesLen := len(files)

	for i, file := range files {
		_, err := newQemuHypervisorConfig(hypervisor)
		if err == nil {
			t.Fatalf("Expected newQemuHypervisorConfig to fail as not all paths exist (not created %v)",
				strings.Join(files[i:filesLen], ","))
		}

		// create the resource
		err = createEmptyFile(file)
		if err != nil {
			t.Error(err)
		}
	}

	// all paths exist now
	config, err := newQemuHypervisorConfig(hypervisor)
	if err != nil {
		t.Fatal(err)
	}

	if config.HypervisorPath != hypervisor.Path {
		t.Errorf("Expected hypervisor path %v, got %v", hypervisor.Path, config.HypervisorPath)
	}

	if config.KernelPath != hypervisor.Kernel {
		t.Errorf("Expected kernel path %v, got %v", hypervisor.Kernel, config.KernelPath)
	}

	if config.ImagePath != hypervisor.Image {
		t.Errorf("Expected image path %v, got %v", hypervisor.Image, config.ImagePath)
	}

	if config.DisableBlockDeviceUse != disableBlock {
		t.Errorf("Expected value for disable block usage %v, got %v", disableBlock, config.DisableBlockDeviceUse)
	}

	if config.EnableIOThreads != enableIOThreads {
		t.Errorf("Expected value for enable IOThreads  %v, got %v", enableIOThreads, config.EnableIOThreads)
	}

	if config.HotplugVFIOOnRootBus != hotplugVFIOOnRootBus {
		t.Errorf("Expected value for HotplugVFIOOnRootBus %v, got %v", hotplugVFIOOnRootBus, config.HotplugVFIOOnRootBus)
	}

	if config.PCIeRootPort != pcieRootPort {
		t.Errorf("Expected value for PCIeRootPort %v, got %v", pcieRootPort, config.PCIeRootPort)
	}

	if config.RxRateLimiterMaxRate != rxRateLimiterMaxRate {
		t.Errorf("Expected value for rx rate limiter %v, got %v", rxRateLimiterMaxRate, config.RxRateLimiterMaxRate)
	}

	if config.TxRateLimiterMaxRate != txRateLimiterMaxRate {
		t.Errorf("Expected value for tx rate limiter %v, got %v", txRateLimiterMaxRate, config.TxRateLimiterMaxRate)
	}

	if config.BlockDeviceAIO != blockDeviceAIO {
		t.Errorf("Expected value for BlockDeviceAIO  %v, got %v", blockDeviceAIO, config.BlockDeviceAIO)
	}

}

func TestNewFirecrackerHypervisorConfig(t *testing.T) {
	dir := t.TempDir()

	hypervisorPath := path.Join(dir, "hypervisor")
	kernelPath := path.Join(dir, "kernel")
	imagePath := path.Join(dir, "image")
	jailerPath := path.Join(dir, "jailer")
	disableBlockDeviceUse := false
	disableVhostNet := true
	blockDeviceDriver := "virtio-mmio"
	// !0Mbits/sec
	rxRateLimiterMaxRate := uint64(10000000)
	txRateLimiterMaxRate := uint64(10000000)
	orgVHostVSockDevicePath := utils.VHostVSockDevicePath
	defer func() {
		utils.VHostVSockDevicePath = orgVHostVSockDevicePath
	}()
	utils.VHostVSockDevicePath = "/dev/null"

	hypervisor := hypervisor{
		Path:                  hypervisorPath,
		Kernel:                kernelPath,
		Image:                 imagePath,
		JailerPath:            jailerPath,
		DisableBlockDeviceUse: disableBlockDeviceUse,
		BlockDeviceDriver:     blockDeviceDriver,
		RxRateLimiterMaxRate:  rxRateLimiterMaxRate,
		TxRateLimiterMaxRate:  txRateLimiterMaxRate,
	}

	files := []string{hypervisorPath, kernelPath, imagePath, jailerPath}
	filesLen := len(files)

	for i, file := range files {
		_, err := newFirecrackerHypervisorConfig(hypervisor)
		if err == nil {
			t.Fatalf("Expected newFirecrackerHypervisorConfig to fail as not all paths exist (not created %v)",
				strings.Join(files[i:filesLen], ","))
		}

		// create the resource
		err = createEmptyFile(file)
		if err != nil {
			t.Error(err)
		}
	}

	config, err := newFirecrackerHypervisorConfig(hypervisor)
	if err != nil {
		t.Fatal(err)
	}

	if config.HypervisorPath != hypervisor.Path {
		t.Errorf("Expected hypervisor path %v, got %v", hypervisor.Path, config.HypervisorPath)
	}

	if config.KernelPath != hypervisor.Kernel {
		t.Errorf("Expected kernel path %v, got %v", hypervisor.Kernel, config.KernelPath)
	}

	if config.ImagePath != hypervisor.Image {
		t.Errorf("Expected image path %v, got %v", hypervisor.Image, config.ImagePath)
	}

	if config.JailerPath != hypervisor.JailerPath {
		t.Errorf("Expected jailer path %v, got %v", hypervisor.JailerPath, config.JailerPath)
	}

	if config.DisableBlockDeviceUse != disableBlockDeviceUse {
		t.Errorf("Expected value for disable block usage %v, got %v", disableBlockDeviceUse, config.DisableBlockDeviceUse)
	}

	if config.BlockDeviceDriver != blockDeviceDriver {
		t.Errorf("Expected value for block device driver %v, got %v", blockDeviceDriver, config.BlockDeviceDriver)
	}

	if config.DisableVhostNet != disableVhostNet {
		t.Errorf("Expected value for disable vhost net usage %v, got %v", disableVhostNet, config.DisableVhostNet)
	}

	if config.RxRateLimiterMaxRate != rxRateLimiterMaxRate {
		t.Errorf("Expected value for rx rate limiter %v, got %v", rxRateLimiterMaxRate, config.RxRateLimiterMaxRate)
	}

	if config.TxRateLimiterMaxRate != txRateLimiterMaxRate {
		t.Errorf("Expected value for tx rate limiter %v, got %v", txRateLimiterMaxRate, config.TxRateLimiterMaxRate)
	}
}

func TestNewQemuHypervisorConfigImageAndInitrd(t *testing.T) {
	assert := assert.New(t)

	tmpdir := t.TempDir()

	imagePath := filepath.Join(tmpdir, "image")
	initrdPath := filepath.Join(tmpdir, "initrd")
	hypervisorPath := path.Join(tmpdir, "hypervisor")
	kernelPath := path.Join(tmpdir, "kernel")

	for _, file := range []string{imagePath, initrdPath, hypervisorPath, kernelPath} {
		err := createEmptyFile(file)
		assert.NoError(err)
	}

	machineType := "machineType"
	disableBlock := true
	enableIOThreads := true
	hotplugVFIOOnRootBus := true
	pcieRootPort := uint32(2)

	hypervisor := hypervisor{
		Path:                  hypervisorPath,
		Kernel:                kernelPath,
		Image:                 imagePath,
		Initrd:                initrdPath,
		MachineType:           machineType,
		DisableBlockDeviceUse: disableBlock,
		EnableIOThreads:       enableIOThreads,
		HotplugVFIOOnRootBus:  hotplugVFIOOnRootBus,
		PCIeRootPort:          pcieRootPort,
	}

	_, err := newQemuHypervisorConfig(hypervisor)

	// specifying both an image+initrd is invalid
	assert.Error(err)
}

func TestNewClhHypervisorConfig(t *testing.T) {

	assert := assert.New(t)

	tmpdir := t.TempDir()

	hypervisorPath := path.Join(tmpdir, "hypervisor")
	kernelPath := path.Join(tmpdir, "kernel")
	imagePath := path.Join(tmpdir, "image")
	virtioFsDaemon := path.Join(tmpdir, "virtiofsd")
	netRateLimiterBwMaxRate := int64(1000)
	netRateLimiterBwOneTimeBurst := int64(1000)
	netRateLimiterOpsMaxRate := int64(0)
	netRateLimiterOpsOneTimeBurst := int64(1000)
	diskRateLimiterBwMaxRate := int64(1000)
	diskRateLimiterBwOneTimeBurst := int64(1000)
	diskRateLimiterOpsMaxRate := int64(0)
	diskRateLimiterOpsOneTimeBurst := int64(1000)

	for _, file := range []string{imagePath, hypervisorPath, kernelPath, virtioFsDaemon} {
		err := createEmptyFile(file)
		assert.NoError(err)
	}

	hypervisor := hypervisor{
		Path:                           hypervisorPath,
		Kernel:                         kernelPath,
		Image:                          imagePath,
		VirtioFSDaemon:                 virtioFsDaemon,
		VirtioFSCache:                  "always",
		NetRateLimiterBwMaxRate:        netRateLimiterBwMaxRate,
		NetRateLimiterBwOneTimeBurst:   netRateLimiterBwOneTimeBurst,
		NetRateLimiterOpsMaxRate:       netRateLimiterOpsMaxRate,
		NetRateLimiterOpsOneTimeBurst:  netRateLimiterOpsOneTimeBurst,
		DiskRateLimiterBwMaxRate:       diskRateLimiterBwMaxRate,
		DiskRateLimiterBwOneTimeBurst:  diskRateLimiterBwOneTimeBurst,
		DiskRateLimiterOpsMaxRate:      diskRateLimiterOpsMaxRate,
		DiskRateLimiterOpsOneTimeBurst: diskRateLimiterOpsOneTimeBurst,
	}
	config, err := newClhHypervisorConfig(hypervisor)
	if err != nil {
		t.Fatal(err)
	}

	if config.HypervisorPath != hypervisor.Path {
		t.Errorf("Expected hypervisor path %v, got %v", hypervisor.Path, config.HypervisorPath)
	}

	if config.KernelPath != hypervisor.Kernel {
		t.Errorf("Expected kernel path %v, got %v", hypervisor.Kernel, config.KernelPath)
	}

	if config.ImagePath != hypervisor.Image {
		t.Errorf("Expected image path %v, got %v", hypervisor.Image, config.ImagePath)
	}

	if config.ImagePath != hypervisor.Image {
		t.Errorf("Expected image path %v, got %v", hypervisor.Image, config.ImagePath)
	}

	if config.DisableVhostNet != true {
		t.Errorf("Expected DisableVhostNet %v, got %v", true, config.DisableVhostNet)
	}

	if config.VirtioFSCache != "always" {
		t.Errorf("Expected VirtioFSCache %v, got %v", true, config.VirtioFSCache)
	}

	if config.NetRateLimiterBwMaxRate != netRateLimiterBwMaxRate {
		t.Errorf("Expected value for network bandwidth rate limiter %v, got %v", netRateLimiterBwMaxRate, config.NetRateLimiterBwMaxRate)
	}

	if config.NetRateLimiterBwOneTimeBurst != netRateLimiterBwOneTimeBurst {
		t.Errorf("Expected value for network bandwidth one time burst %v, got %v", netRateLimiterBwOneTimeBurst, config.NetRateLimiterBwOneTimeBurst)
	}

	if config.NetRateLimiterOpsMaxRate != netRateLimiterOpsMaxRate {
		t.Errorf("Expected value for network operations rate limiter %v, got %v", netRateLimiterOpsMaxRate, config.NetRateLimiterOpsMaxRate)
	}

	// We expect 0 (zero) here as netRateLimiterOpsMaxRate is not set (set to zero).
	if config.NetRateLimiterOpsOneTimeBurst != 0 {
		t.Errorf("Expected value for network operations one time burst %v, got %v", netRateLimiterOpsOneTimeBurst, config.NetRateLimiterOpsOneTimeBurst)
	}

	if config.DiskRateLimiterBwMaxRate != diskRateLimiterBwMaxRate {
		t.Errorf("Expected value for disk bandwidth rate limiter %v, got %v", diskRateLimiterBwMaxRate, config.DiskRateLimiterBwMaxRate)
	}

	if config.DiskRateLimiterBwOneTimeBurst != diskRateLimiterBwOneTimeBurst {
		t.Errorf("Expected value for disk bandwidth one time burst %v, got %v", diskRateLimiterBwOneTimeBurst, config.DiskRateLimiterBwOneTimeBurst)
	}

	if config.DiskRateLimiterOpsMaxRate != diskRateLimiterOpsMaxRate {
		t.Errorf("Expected value for disk operations rate limiter %v, got %v", diskRateLimiterOpsMaxRate, config.DiskRateLimiterOpsMaxRate)
	}

	// We expect 0 (zero) here as diskRateLimiterOpsMaxRate is not set (set to zero).
	if config.DiskRateLimiterOpsOneTimeBurst != 0 {
		t.Errorf("Expected value for disk operations one time burst %v, got %v", diskRateLimiterOpsOneTimeBurst, config.DiskRateLimiterOpsOneTimeBurst)
	}
}

func TestHypervisorDefaults(t *testing.T) {
	assert := assert.New(t)

	numCPUs := getCurrentCpuNum()

	h := hypervisor{}

	assert.Equal(h.machineType(), defaultMachineType, "default hypervisor machine type wrong")
	assert.Equal(h.defaultVCPUs(), defaultVCPUCount, "default vCPU number is wrong")
	assert.Equal(h.defaultMaxVCPUs(), numCPUs, "default max vCPU number is wrong")
	assert.Equal(h.defaultMemSz(), defaultMemSize, "default memory size is wrong")

	machineType := "foo"
	h.MachineType = machineType
	assert.Equal(h.machineType(), machineType, "custom hypervisor machine type wrong")

	// auto inferring
	h.NumVCPUs = -1
	assert.Equal(h.defaultVCPUs(), numCPUs, "default vCPU number is wrong")

	h.NumVCPUs = 2
	assert.Equal(h.defaultVCPUs(), uint32(2), "default vCPU number is wrong")

	h.NumVCPUs = int32(numCPUs) + 1
	assert.Equal(h.defaultVCPUs(), numCPUs, "default vCPU number is wrong")

	h.DefaultMaxVCPUs = 2
	assert.Equal(h.defaultMaxVCPUs(), uint32(2), "default max vCPU number is wrong")

	h.DefaultMaxVCPUs = numCPUs + 1
	assert.Equal(h.defaultMaxVCPUs(), numCPUs, "default max vCPU number is wrong")

	maxvcpus := govmm.MaxVCPUs()
	h.DefaultMaxVCPUs = maxvcpus + 1
	assert.Equal(h.defaultMaxVCPUs(), numCPUs, "default max vCPU number is wrong")

	h.MemorySize = 1024
	assert.Equal(h.defaultMemSz(), uint32(1024), "default memory size is wrong")
}

func TestHypervisorDefaultsHypervisor(t *testing.T) {
	assert := assert.New(t)

	tmpdir := t.TempDir()

	testHypervisorPath := filepath.Join(tmpdir, "hypervisor")
	testHypervisorLinkPath := filepath.Join(tmpdir, "hypervisor-link")

	err := createEmptyFile(testHypervisorPath)
	assert.NoError(err)

	err = syscall.Symlink(testHypervisorPath, testHypervisorLinkPath)
	assert.NoError(err)

	savedHypervisorPath := defaultHypervisorPath

	defer func() {
		defaultHypervisorPath = savedHypervisorPath
	}()

	defaultHypervisorPath = testHypervisorPath
	h := hypervisor{}
	p, err := h.path()
	assert.NoError(err)
	assert.Equal(p, defaultHypervisorPath, "default hypervisor path wrong")

	// test path resolution
	defaultHypervisorPath = testHypervisorLinkPath
	h = hypervisor{}
	p, err = h.path()
	assert.NoError(err)
	assert.Equal(p, testHypervisorPath)
}

func TestHypervisorDefaultsKernel(t *testing.T) {
	assert := assert.New(t)

	tmpdir := t.TempDir()

	testKernelPath := filepath.Join(tmpdir, "kernel")
	testKernelLinkPath := filepath.Join(tmpdir, "kernel-link")

	err := createEmptyFile(testKernelPath)
	assert.NoError(err)

	err = syscall.Symlink(testKernelPath, testKernelLinkPath)
	assert.NoError(err)

	savedKernelPath := defaultKernelPath

	defer func() {
		defaultKernelPath = savedKernelPath
	}()

	defaultKernelPath = testKernelPath

	h := hypervisor{}
	p, err := h.kernel()
	assert.NoError(err)
	assert.Equal(p, defaultKernelPath, "default Kernel path wrong")

	// test path resolution
	defaultKernelPath = testKernelLinkPath
	h = hypervisor{}
	p, err = h.kernel()
	assert.NoError(err)
	assert.Equal(p, testKernelPath)

	assert.Equal(h.kernelParams(), defaultKernelParams, "default hypervisor image wrong")
	kernelParams := "foo=bar xyz"
	h.KernelParams = kernelParams
	assert.Equal(h.kernelParams(), kernelParams, "custom hypervisor kernel parameterms wrong")
}

// The default initrd path is not returned by h.initrd(), it isn't an error if path isn't provided
func TestHypervisorDefaultsInitrd(t *testing.T) {
	assert := assert.New(t)

	tmpdir := t.TempDir()

	testInitrdPath := filepath.Join(tmpdir, "initrd")
	testInitrdLinkPath := filepath.Join(tmpdir, "initrd-link")

	err := createEmptyFile(testInitrdPath)
	assert.NoError(err)

	err = syscall.Symlink(testInitrdPath, testInitrdLinkPath)
	assert.NoError(err)

	savedInitrdPath := defaultInitrdPath

	defer func() {
		defaultInitrdPath = savedInitrdPath
	}()

	defaultInitrdPath = testInitrdPath
	h := hypervisor{}
	p, err := h.initrd()
	assert.NoError(err)
	assert.Equal(p, "", "default Image path wrong")

	// test path resolution
	defaultInitrdPath = testInitrdLinkPath
	h = hypervisor{}
	p, err = h.initrd()
	assert.NoError(err)
	assert.Equal(p, "")
}

// The default image path is not returned by h.image(), it isn't an error if path isn't provided
func TestHypervisorDefaultsImage(t *testing.T) {
	assert := assert.New(t)

	tmpdir := t.TempDir()

	testImagePath := filepath.Join(tmpdir, "image")
	testImageLinkPath := filepath.Join(tmpdir, "image-link")

	err := createEmptyFile(testImagePath)
	assert.NoError(err)

	err = syscall.Symlink(testImagePath, testImageLinkPath)
	assert.NoError(err)

	savedImagePath := defaultImagePath

	defer func() {
		defaultImagePath = savedImagePath
	}()

	defaultImagePath = testImagePath
	h := hypervisor{}
	p, err := h.image()
	assert.NoError(err)
	assert.Equal(p, "", "default Image path wrong")

	// test path resolution
	defaultImagePath = testImageLinkPath
	h = hypervisor{}
	p, err = h.image()
	assert.NoError(err)
	assert.Equal(p, "")
}

func TestHypervisorDefaultsGuestHookPath(t *testing.T) {
	assert := assert.New(t)

	h := hypervisor{}
	guestHookPath := h.guestHookPath()
	assert.Equal(guestHookPath, defaultGuestHookPath, "default guest hook path wrong")

	testGuestHookPath := "/test/guest/hook/path"
	h = hypervisor{
		GuestHookPath: testGuestHookPath,
	}
	guestHookPath = h.guestHookPath()
	assert.Equal(guestHookPath, testGuestHookPath, "custom guest hook path wrong")
}

func TestHypervisorDefaultsVhostUserStorePath(t *testing.T) {
	assert := assert.New(t)

	h := hypervisor{}
	vhostUserStorePath := h.vhostUserStorePath()
	assert.Equal(vhostUserStorePath, defaultVhostUserStorePath, "default vhost-user store path wrong")

	testVhostUserStorePath := "/test/vhost/user/store/path"
	h = hypervisor{
		VhostUserStorePath: testVhostUserStorePath,
	}
	vhostUserStorePath = h.vhostUserStorePath()
	assert.Equal(vhostUserStorePath, testVhostUserStorePath, "custom vhost-user store path wrong")
}

func TestAgentDefaults(t *testing.T) {
	assert := assert.New(t)

	a := agent{}

	assert.Equal(a.debug(), a.Debug)

	a.Debug = true
	assert.Equal(a.debug(), a.Debug)

	assert.Equal(a.trace(), a.Tracing)

	a.Tracing = true
	assert.Equal(a.trace(), a.Tracing)
}

func TestGetDefaultConfigFilePaths(t *testing.T) {
	assert := assert.New(t)

	results := GetDefaultConfigFilePaths()
	// There should be atleast two config file locations
	assert.True(len(results) >= 2)

	for _, f := range results {
		// Paths cannot be empty
		assert.NotNil(f)
	}
}

func TestGetDefaultConfigFile(t *testing.T) {
	assert := assert.New(t)

	tmpdir := t.TempDir()

	hypervisor := "qemu"
	confDir := filepath.Join(tmpdir, "conf")
	sysConfDir := filepath.Join(tmpdir, "sysconf")

	for _, dir := range []string{confDir, sysConfDir} {
		err := os.MkdirAll(dir, testDirMode)
		assert.NoError(err)
	}

	confDirConfig, err := createAllRuntimeConfigFiles(confDir, hypervisor)
	assert.NoError(err)

	sysConfDirConfig, err := createAllRuntimeConfigFiles(sysConfDir, hypervisor)
	assert.NoError(err)

	savedConf := defaultRuntimeConfiguration
	savedSysConf := DEFAULTSYSCONFRUNTIMECONFIGURATION

	defaultRuntimeConfiguration = confDirConfig.ConfigPath
	DEFAULTSYSCONFRUNTIMECONFIGURATION = sysConfDirConfig.ConfigPath

	defer func() {
		defaultRuntimeConfiguration = savedConf
		DEFAULTSYSCONFRUNTIMECONFIGURATION = savedSysConf

	}()

	got, err := getDefaultConfigFile()
	assert.NoError(err)
	// DEFAULTSYSCONFRUNTIMECONFIGURATION has priority over defaultRuntimeConfiguration
	assert.Equal(got, DEFAULTSYSCONFRUNTIMECONFIGURATION)

	// force defaultRuntimeConfiguration to be returned
	os.Remove(DEFAULTSYSCONFRUNTIMECONFIGURATION)

	got, err = getDefaultConfigFile()
	assert.NoError(err)
	assert.Equal(got, defaultRuntimeConfiguration)

	// force error
	os.Remove(defaultRuntimeConfiguration)

	_, err = getDefaultConfigFile()
	assert.Error(err)
}

func TestDefaultBridges(t *testing.T) {
	assert := assert.New(t)

	h := hypervisor{DefaultBridges: 0}

	bridges := h.defaultBridges()
	assert.Equal(defaultBridgesCount, bridges)

	h.DefaultBridges = maxPCIBridges + 1
	bridges = h.defaultBridges()
	assert.Equal(maxPCIBridges, bridges)

	h.DefaultBridges = maxPCIBridges
	bridges = h.defaultBridges()
	assert.Equal(maxPCIBridges, bridges)
}

func TestDefaultVirtioFSCache(t *testing.T) {
	assert := assert.New(t)

	h := hypervisor{VirtioFSCache: ""}

	cache := h.defaultVirtioFSCache()
	assert.Equal(defaultVirtioFSCacheMode, cache)

	h.VirtioFSCache = "always"
	cache = h.defaultVirtioFSCache()
	assert.Equal("always", cache)

	h.VirtioFSCache = "never"
	cache = h.defaultVirtioFSCache()
	assert.Equal("never", cache)
}

func TestDefaultFirmware(t *testing.T) {
	assert := assert.New(t)

	// save default firmware path
	oldDefaultFirmwarePath := defaultFirmwarePath

	f, err := os.CreateTemp(os.TempDir(), "qboot.bin")
	assert.NoError(err)
	assert.NoError(f.Close())
	defer os.RemoveAll(f.Name())

	h := hypervisor{}
	defaultFirmwarePath = ""
	p, err := h.firmware()
	assert.NoError(err)
	assert.Empty(p)

	defaultFirmwarePath = f.Name()
	p, err = h.firmware()
	assert.NoError(err)
	assert.NotEmpty(p)

	// restore default firmware path
	defaultFirmwarePath = oldDefaultFirmwarePath
}

func TestDefaultFirmwareVolume(t *testing.T) {
	assert := assert.New(t)

	// save default firmware path
	oldDefaultFirmwareVolumePath := defaultFirmwareVolumePath

	f, err := os.CreateTemp(os.TempDir(), "vol")
	assert.NoError(err)
	assert.NoError(f.Close())
	defer os.RemoveAll(f.Name())

	h := hypervisor{}
	defaultFirmwareVolumePath = ""
	p, err := h.firmwareVolume()
	assert.NoError(err)
	assert.Empty(p)

	defaultFirmwareVolumePath = f.Name()
	p, err = h.firmwareVolume()
	assert.NoError(err)
	assert.NotEmpty(p)

	// restore default firmware volume path
	defaultFirmwarePath = oldDefaultFirmwareVolumePath
}

func TestDefaultMachineAccelerators(t *testing.T) {
	assert := assert.New(t)
	machineAccelerators := "abc,123,rgb"
	h := hypervisor{MachineAccelerators: machineAccelerators}
	assert.Equal(machineAccelerators, h.machineAccelerators())

	machineAccelerators = ""
	h.MachineAccelerators = machineAccelerators
	assert.Equal(machineAccelerators, h.machineAccelerators())

	machineAccelerators = "abc"
	h.MachineAccelerators = machineAccelerators
	assert.Equal(machineAccelerators, h.machineAccelerators())

	machineAccelerators = "abc,123"
	h.MachineAccelerators = "abc,,123"
	assert.Equal(machineAccelerators, h.machineAccelerators())

	machineAccelerators = "abc,123"
	h.MachineAccelerators = ",,abc,,123,,,"
	assert.Equal(machineAccelerators, h.machineAccelerators())

	machineAccelerators = "abc,123"
	h.MachineAccelerators = "abc,,123,,,"
	assert.Equal(machineAccelerators, h.machineAccelerators())

	machineAccelerators = "abc"
	h.MachineAccelerators = ",,abc,"
	assert.Equal(machineAccelerators, h.machineAccelerators())

	machineAccelerators = "abc"
	h.MachineAccelerators = ", , abc , ,"
	assert.Equal(machineAccelerators, h.machineAccelerators())

	machineAccelerators = "abc"
	h.MachineAccelerators = " abc "
	assert.Equal(machineAccelerators, h.machineAccelerators())

	machineAccelerators = "abc,123"
	h.MachineAccelerators = ", abc , 123 ,"
	assert.Equal(machineAccelerators, h.machineAccelerators())

	machineAccelerators = "abc,123"
	h.MachineAccelerators = ",, abc ,,, 123 ,,"
	assert.Equal(machineAccelerators, h.machineAccelerators())
}

func TestDefaultCPUFeatures(t *testing.T) {
	assert := assert.New(t)
	cpuFeatures := "abc,123,rgb"
	h := hypervisor{CPUFeatures: cpuFeatures}
	assert.Equal(cpuFeatures, h.cpuFeatures())

	cpuFeatures = ""
	h.CPUFeatures = cpuFeatures
	assert.Equal(cpuFeatures, h.cpuFeatures())

	cpuFeatures = "abc"
	h.CPUFeatures = cpuFeatures
	assert.Equal(cpuFeatures, h.cpuFeatures())

	cpuFeatures = "abc,123"
	h.CPUFeatures = "abc,,123"
	assert.Equal(cpuFeatures, h.cpuFeatures())

	cpuFeatures = "abc,123"
	h.CPUFeatures = ",,abc,,123,,,"
	assert.Equal(cpuFeatures, h.cpuFeatures())

	cpuFeatures = "abc,123"
	h.CPUFeatures = "abc,,123,,,"
	assert.Equal(cpuFeatures, h.cpuFeatures())

	cpuFeatures = "abc"
	h.CPUFeatures = ",,abc,"
	assert.Equal(cpuFeatures, h.cpuFeatures())

	cpuFeatures = "abc"
	h.CPUFeatures = ", , abc , ,"
	assert.Equal(cpuFeatures, h.cpuFeatures())

	cpuFeatures = "abc"
	h.CPUFeatures = " abc "
	assert.Equal(cpuFeatures, h.cpuFeatures())

	cpuFeatures = "abc,123"
	h.CPUFeatures = ", abc , 123 ,"
	assert.Equal(cpuFeatures, h.cpuFeatures())

	cpuFeatures = "abc,123"
	h.CPUFeatures = ",, abc ,,, 123 ,,"
	assert.Equal(cpuFeatures, h.cpuFeatures())
}

func TestUpdateRuntimeConfigurationVMConfig(t *testing.T) {
	assert := assert.New(t)

	vcpus := uint(2)
	mem := uint32(2048)

	config := oci.RuntimeConfig{}
	expectedVMConfig := mem

	tomlConf := tomlConfig{
		Hypervisor: map[string]hypervisor{
			qemuHypervisorTableType: {
				NumVCPUs:       int32(vcpus),
				MemorySize:     mem,
				Path:           "/",
				Kernel:         "/",
				Image:          "/",
				Firmware:       "/",
				FirmwareVolume: "/",
				SharedFS:       "virtio-fs",
				VirtioFSDaemon: "/usr/libexec/kata-qemu/virtiofsd",
			},
		},
	}

	err := updateRuntimeConfig("", tomlConf, &config)
	assert.NoError(err)

	assert.Equal(expectedVMConfig, config.HypervisorConfig.MemorySize)
}

func TestUpdateRuntimeConfigurationFactoryConfig(t *testing.T) {
	assert := assert.New(t)

	config := oci.RuntimeConfig{}
	expectedFactoryConfig := oci.FactoryConfig{
		Template:        true,
		TemplatePath:    defaultTemplatePath,
		VMCacheEndpoint: defaultVMCacheEndpoint,
	}

	tomlConf := tomlConfig{Factory: factory{Template: true}}

	err := updateRuntimeConfig("", tomlConf, &config)
	assert.NoError(err)

	assert.Equal(expectedFactoryConfig, config.FactoryConfig)
}

func TestUpdateRuntimeConfigurationInvalidKernelParams(t *testing.T) {
	assert := assert.New(t)

	config := oci.RuntimeConfig{}

	tomlConf := tomlConfig{}

	savedFunc := GetKernelParamsFunc
	defer func() {
		GetKernelParamsFunc = savedFunc
	}()

	GetKernelParamsFunc = func(needSystemd, trace bool) []vc.Param {
		return []vc.Param{
			{
				Key:   "",
				Value: "",
			},
		}
	}

	err := updateRuntimeConfig("", tomlConf, &config)
	assert.EqualError(err, "Empty kernel parameter")
}

func TestCheckHypervisorConfig(t *testing.T) {
	assert := assert.New(t)

	dir := t.TempDir()

	// Not created on purpose
	imageENOENT := filepath.Join(dir, "image-ENOENT.img")
	initrdENOENT := filepath.Join(dir, "initrd-ENOENT.img")

	imageEmpty := filepath.Join(dir, "image-empty.img")
	initrdEmpty := filepath.Join(dir, "initrd-empty.img")

	for _, file := range []string{imageEmpty, initrdEmpty} {
		err := createEmptyFile(file)
		assert.NoError(err)
	}

	image := filepath.Join(dir, "image.img")
	initrd := filepath.Join(dir, "initrd.img")

	mb := uint32(1024 * 1024)

	fileSizeMB := uint32(3)
	fileSizeBytes := fileSizeMB * mb

	fileData := strings.Repeat("X", int(fileSizeBytes))

	for _, file := range []string{image, initrd} {
		err := WriteFile(file, fileData, testFileMode)
		assert.NoError(err)
	}

	type testData struct {
		imagePath        string
		initrdPath       string
		memBytes         uint32
		expectError      bool
		expectLogWarning bool
	}

	// Note that checkHypervisorConfig() does not check to ensure an image
	// or an initrd has been specified - that's handled by a separate
	// function, hence no test for it here.

	data := []testData{
		{"", "", 0, true, false},

		{imageENOENT, "", 2, true, false},
		{"", initrdENOENT, 2, true, false},

		{imageEmpty, "", 2, true, false},
		{"", initrdEmpty, 2, true, false},

		{image, "", fileSizeMB + 2, false, false},
		{image, "", fileSizeMB + 1, false, false},
		{image, "", fileSizeMB + 0, false, true},
		{image, "", fileSizeMB - 1, false, true},
		{image, "", fileSizeMB - 2, false, true},

		{"", initrd, fileSizeMB + 2, false, false},
		{"", initrd, fileSizeMB + 1, false, false},
		{"", initrd, fileSizeMB + 0, true, false},
		{"", initrd, fileSizeMB - 1, true, false},
		{"", initrd, fileSizeMB - 2, true, false},
	}

	for i, d := range data {
		savedOut := kataUtilsLogger.Logger.Out

		// create buffer to save logger output
		logBuf := &bytes.Buffer{}

		// capture output to buffer
		kataUtilsLogger.Logger.Out = logBuf

		config := vc.HypervisorConfig{
			ImagePath:  d.imagePath,
			InitrdPath: d.initrdPath,
			MemorySize: d.memBytes,
		}

		err := checkHypervisorConfig(config)

		if d.expectError {
			assert.Error(err, "test %d (%+v)", i, d)
		} else {
			assert.NoError(err, "test %d (%+v)", i, d)
		}

		if d.expectLogWarning {
			assert.True(strings.Contains(logBuf.String(), "warning"))
		} else {
			assert.Empty(logBuf.String())
		}

		// reset logger
		kataUtilsLogger.Logger.Out = savedOut
	}
}

func TestCheckNetNsConfig(t *testing.T) {
	assert := assert.New(t)

	config := oci.RuntimeConfig{
		DisableNewNetNs: true,
	}
	err := checkNetNsConfig(config)
	assert.Error(err)

	config = oci.RuntimeConfig{
		DisableNewNetNs:   true,
		InterNetworkModel: vc.NetXConnectDefaultModel,
	}
	err = checkNetNsConfig(config)
	assert.Error(err)
}

func TestCheckFactoryConfig(t *testing.T) {
	assert := assert.New(t)

	// nolint: govet
	type testData struct {
		factoryEnabled bool
		expectError    bool
		imagePath      string
		initrdPath     string
	}

	data := []testData{
		{false, false, "", ""},
		{false, false, "image", ""},
		{false, false, "", "initrd"},

		{true, false, "", "initrd"},
		{true, true, "image", ""},
	}

	for i, d := range data {
		config := oci.RuntimeConfig{
			HypervisorConfig: vc.HypervisorConfig{
				ImagePath:  d.imagePath,
				InitrdPath: d.initrdPath,
			},

			FactoryConfig: oci.FactoryConfig{
				Template: d.factoryEnabled,
			},
		}

		err := checkFactoryConfig(config)

		if d.expectError {
			assert.Error(err, "test %d (%+v)", i, d)
		} else {
			assert.NoError(err, "test %d (%+v)", i, d)
		}
	}
}

func TestValidateBindMounts(t *testing.T) {
	assert := assert.New(t)

	tmpdir1 := t.TempDir()

	tmpdir2 := t.TempDir()

	duplicate1 := filepath.Join(tmpdir1, "cat.txt")
	duplicate2 := filepath.Join(tmpdir2, "cat.txt")
	unique := filepath.Join(tmpdir1, "foobar.txt")

	err := os.WriteFile(duplicate1, []byte("kibble-monster"), 0644)
	assert.NoError(err)

	err = os.WriteFile(duplicate2, []byte("furbag"), 0644)
	assert.NoError(err)

	err = os.WriteFile(unique, []byte("fuzzball"), 0644)
	assert.NoError(err)

	type testData struct {
		name        string
		mounts      []string
		expectError bool
	}

	data := []testData{
		{"two unique directories", []string{tmpdir1, tmpdir2}, false},
		{"unique directory and two unique files", []string{tmpdir1, duplicate1, unique}, false},
		{"two files with same base name", []string{duplicate1, duplicate2}, true},
		{"non existent path", []string{"/this/does/not/exist"}, true},
		{"non existent path with existing path", []string{unique, "/this/does/not/exist"}, true},
		{"non existent path with duplicates", []string{duplicate1, duplicate2, "/this/does/not/exist"}, true},
		{"no paths", []string{}, false},
	}
	for i, d := range data {
		err := validateBindMounts(d.mounts)
		if d.expectError {
			assert.Error(err, "test %d (%+v)", i, d.name)
		} else {
			assert.NoError(err, "test %d (%+v)", i, d.name)
		}
	}
}

func TestLoadDropInConfiguration(t *testing.T) {
	tmpdir := t.TempDir()

	// Test Runtime and Hypervisor to represent structures stored directly and
	// in maps, respectively.  For each of them, test
	// - a key that's only set in the base config file
	// - a key that's only set in a drop-in
	// - a key that's set in the base config file and then changed by a drop-in
	// - a key that's set in a drop-in and then overridden by another drop-in
	// Avoid default values to reduce the risk of mistaking a result of
	// something having gone wrong with the expected value.

	runtimeConfigFileData := `
[hypervisor.qemu]
path = "/usr/bin/qemu-kvm"
default_bridges = 3
[runtime]
enable_debug = true
internetworking_model="tcfilter"
`
	dropInData := `
[hypervisor.qemu]
default_vcpus = 2
default_bridges = 4
shared_fs = "virtio-fs"
[runtime]
sandbox_cgroup_only=true
internetworking_model="macvtap"
vfio_mode="guest-kernel"
`
	dropInOverrideData := `
[hypervisor.qemu]
shared_fs = "virtio-9p"
[runtime]
vfio_mode="vfio"
`

	configPath := path.Join(tmpdir, "runtime.toml")
	err := createConfig(configPath, runtimeConfigFileData)
	assert.NoError(t, err)

	dropInDir := path.Join(tmpdir, "config.d")
	err = os.Mkdir(dropInDir, os.FileMode(0777))
	assert.NoError(t, err)

	dropInPath := path.Join(dropInDir, "10-base")
	err = createConfig(dropInPath, dropInData)
	assert.NoError(t, err)

	dropInOverridePath := path.Join(dropInDir, "10-override")
	err = createConfig(dropInOverridePath, dropInOverrideData)
	assert.NoError(t, err)

	config, _, err := decodeConfig(configPath)
	assert.NoError(t, err)

	assert.Equal(t, config.Hypervisor["qemu"].Path, "/usr/bin/qemu-kvm")
	assert.Equal(t, config.Hypervisor["qemu"].NumVCPUs, int32(2))
	assert.Equal(t, config.Hypervisor["qemu"].DefaultBridges, uint32(4))
	assert.Equal(t, config.Hypervisor["qemu"].SharedFS, "virtio-9p")
	assert.Equal(t, config.Runtime.Debug, true)
	assert.Equal(t, config.Runtime.SandboxCgroupOnly, true)
	assert.Equal(t, config.Runtime.InterNetworkModel, "macvtap")
	assert.Equal(t, config.Runtime.VfioMode, "vfio")
}<|MERGE_RESOLUTION|>--- conflicted
+++ resolved
@@ -569,11 +569,8 @@
 		VirtioFSCache:         defaultVirtioFSCacheMode,
 		BlockDeviceAIO:        defaultBlockDeviceAIO,
 		DisableGuestSeLinux:   defaultDisableGuestSeLinux,
-<<<<<<< HEAD
 		SNPGuestPolicy:        defaultSNPGuestPolicy,
-=======
 		ColdPlugVFIO:          defaultColdPlugVFIO,
->>>>>>> 62b28389
 	}
 
 	expectedAgentConfig := vc.KataAgentConfig{
