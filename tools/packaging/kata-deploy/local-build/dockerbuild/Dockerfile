--- conflicted
+++ resolved
@@ -11,14 +11,14 @@
 
 # Install yq and docker
 RUN apt-get update && \
-    apt-get install -y --no-install-recommends \
-        ca-certificates \
-        curl \
-        sudo && \
-    apt-get clean && rm -rf /var/lib/apt/lists/ && \
-    install_yq.sh && \
-    curl -fsSL https://get.docker.com -o get-docker.sh && \
-    sh get-docker.sh
+  apt-get install -y --no-install-recommends \
+  ca-certificates \
+  curl \
+  sudo && \
+  apt-get clean && rm -rf /var/lib/apt/lists/ && \
+  install_yq.sh && \
+  curl -fsSL https://get.docker.com -o get-docker.sh && \
+  sh get-docker.sh
 
 ARG IMG_USER=kata-builder
 ARG UID=1000
@@ -29,22 +29,14 @@
 
 #FIXME: gcc is required as agent is build out of a container build.
 RUN apt-get update && \
-<<<<<<< HEAD
-  apt install --no-install-recommends -y \
-=======
   apt-get install --no-install-recommends -y \
   build-essential \
->>>>>>> 883b0d1d
   cpio \
   gcc \
   git \
   make \
-<<<<<<< HEAD
-  xz-utils
-=======
   xz-utils && \
   apt-get clean && rm -rf /var/lib/apt/lists
->>>>>>> 883b0d1d
 
 ENV USER ${IMG_USER}
 USER ${UID}:${GID}