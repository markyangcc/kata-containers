--- conflicted
+++ resolved
@@ -323,7 +323,6 @@
 		install_shimv2
 		install_virtiofsd
 		;;
-<<<<<<< HEAD
 
 	cc)
 		install_cc_clh
@@ -363,9 +362,6 @@
 
 	cc-sev-ovmf) install_cc_sev_ovmf ;;
 
-=======
-	
->>>>>>> 6e2d39c5
 	cloud-hypervisor) install_clh ;;
 
 	firecracker) install_firecracker ;;
