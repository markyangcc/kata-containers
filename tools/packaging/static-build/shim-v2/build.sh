#!/usr/bin/env bash
#
# Copyright (c) 2021 Intel Corporation
#
# SPDX-License-Identifier: Apache-2.0

set -o errexit
set -o nounset
set -o pipefail

script_dir="$(cd "$(dirname "${BASH_SOURCE[0]}")" && pwd)"
<<<<<<< HEAD
=======

source "${script_dir}/../../scripts/lib.sh"
>>>>>>> 7566a7ea

source "${script_dir}/../../scripts/lib.sh"

readonly kernel_builder="${repo_root_dir}/tools/packaging/kernel/build-kernel.sh"
VMM_CONFIGS="qemu fc"

GO_VERSION=${GO_VERSION}
RUST_VERSION=${RUST_VERSION}

DESTDIR=${DESTDIR:-${PWD}}
PREFIX=${PREFIX:-/opt/kata}
<<<<<<< HEAD
container_image="${SHIM_V2_CONTAINER_BUILDER:-$(get_shim_v2_image_name)}"

EXTRA_OPTS="${EXTRA_OPTS:-""}"
VMM_CONFIGS="qemu fc"
REMOVE_VMM_CONFIGS="${REMOVE_VMM_CONFIGS:-""}"

sudo docker pull ${container_image} || \
	(sudo docker build \
		--build-arg GO_VERSION="${GO_VERSION}" \
	      	--build-arg RUST_VERSION="${RUST_VERSION}" \
		-t "${container_image}" "${script_dir}" && \
	 # No-op unless PUSH_TO_REGISTRY is exported as "yes"
=======
container_image="${SHIM_V2_CONTAINER_BUILDER:-${BUILDER_REGISTRY}:shim-v2-go-${GO_VERSION}-rust-${RUST_VERSION}-$(get_last_modification ${script_dir})-$(uname -m)}"

sudo docker pull ${container_image} || \
       	(sudo docker build  \
		--build-arg GO_VERSION="${GO_VERSION}" \
		--build-arg RUST_VERSION="${RUST_VERSION}" \
		-t "${container_image}" \
		"${script_dir}" && \
>>>>>>> 7566a7ea
	 push_to_registry "${container_image}")

arch=$(uname -m)
if [ ${arch} = "ppc64le" ]; then
	arch="ppc64"
fi

sudo docker run --rm -i -v "${repo_root_dir}:${repo_root_dir}" \
	-w "${repo_root_dir}/src/runtime-rs" \
	"${container_image}" \
	bash -c "git config --global --add safe.directory ${repo_root_dir} && make PREFIX=${PREFIX} QEMUCMD=qemu-system-${arch}"

sudo docker run --rm -i -v "${repo_root_dir}:${repo_root_dir}" \
	-w "${repo_root_dir}/src/runtime-rs" \
	"${container_image}" \
	bash -c "git config --global --add safe.directory ${repo_root_dir} && make PREFIX="${PREFIX}" DESTDIR="${DESTDIR}" install"
	
sudo docker run --rm -i -v "${repo_root_dir}:${repo_root_dir}" \
	-w "${repo_root_dir}/src/runtime" \
	"${container_image}" \
	bash -c "git config --global --add safe.directory ${repo_root_dir} && make PREFIX=${PREFIX} QEMUCMD=qemu-system-${arch} ${EXTRA_OPTS}"

sudo docker run --rm -i -v "${repo_root_dir}:${repo_root_dir}" \
	-w "${repo_root_dir}/src/runtime" \
	"${container_image}" \
	bash -c "git config --global --add safe.directory ${repo_root_dir} && make PREFIX="${PREFIX}" DESTDIR="${DESTDIR}"  ${EXTRA_OPTS} install"

for vmm in ${VMM_CONFIGS}; do
	config_file="${DESTDIR}/${PREFIX}/share/defaults/kata-containers/configuration-${vmm}.toml"
	if [ -f ${config_file} ]; then
		sudo sed -i -e '/^initrd =/d' ${config_file}
	fi
done

for vmm in ${REMOVE_VMM_CONFIGS}; do
	sudo rm -f "${DESTDIR}/${PREFIX}/share/defaults/kata-containers/configuration-$vmm.toml"
done

pushd "${DESTDIR}/${PREFIX}/share/defaults/kata-containers"
	sudo ln -sf "configuration-qemu.toml" configuration.toml
popd<|MERGE_RESOLUTION|>--- conflicted
+++ resolved
@@ -9,11 +9,8 @@
 set -o pipefail
 
 script_dir="$(cd "$(dirname "${BASH_SOURCE[0]}")" && pwd)"
-<<<<<<< HEAD
-=======
 
 source "${script_dir}/../../scripts/lib.sh"
->>>>>>> 7566a7ea
 
 source "${script_dir}/../../scripts/lib.sh"
 
@@ -25,20 +22,6 @@
 
 DESTDIR=${DESTDIR:-${PWD}}
 PREFIX=${PREFIX:-/opt/kata}
-<<<<<<< HEAD
-container_image="${SHIM_V2_CONTAINER_BUILDER:-$(get_shim_v2_image_name)}"
-
-EXTRA_OPTS="${EXTRA_OPTS:-""}"
-VMM_CONFIGS="qemu fc"
-REMOVE_VMM_CONFIGS="${REMOVE_VMM_CONFIGS:-""}"
-
-sudo docker pull ${container_image} || \
-	(sudo docker build \
-		--build-arg GO_VERSION="${GO_VERSION}" \
-	      	--build-arg RUST_VERSION="${RUST_VERSION}" \
-		-t "${container_image}" "${script_dir}" && \
-	 # No-op unless PUSH_TO_REGISTRY is exported as "yes"
-=======
 container_image="${SHIM_V2_CONTAINER_BUILDER:-${BUILDER_REGISTRY}:shim-v2-go-${GO_VERSION}-rust-${RUST_VERSION}-$(get_last_modification ${script_dir})-$(uname -m)}"
 
 sudo docker pull ${container_image} || \
@@ -47,7 +30,7 @@
 		--build-arg RUST_VERSION="${RUST_VERSION}" \
 		-t "${container_image}" \
 		"${script_dir}" && \
->>>>>>> 7566a7ea
+	 # No-op unless PUSH_TO_REGISTRY is exported as "yes"
 	 push_to_registry "${container_image}")
 
 arch=$(uname -m)
