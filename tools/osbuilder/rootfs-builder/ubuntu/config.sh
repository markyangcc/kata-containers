--- conflicted
+++ resolved
@@ -5,11 +5,7 @@
 OS_NAME=ubuntu
 # This should be Ubuntu's code name, e.g. "focal" (Focal Fossa) for 20.04
 OS_VERSION=${OS_VERSION:-focal}
-<<<<<<< HEAD
-PACKAGES="chrony iptables kmod"
-=======
-PACKAGES="chrony iptables dbus"
->>>>>>> 8246de82
+PACKAGES="chrony iptables dbus kmod"
 [ "$AGENT_INIT" = no ] && PACKAGES+=" init"
 [ "$KATA_BUILD_CC" = yes ] && PACKAGES+=" cryptsetup-bin e2fsprogs"
 [ "$SECCOMP" = yes ] && PACKAGES+=" libseccomp2"
