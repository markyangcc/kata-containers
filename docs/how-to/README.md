# Howto Guides

## Kubernetes Integration

- [Run Kata containers with `crictl`](run-kata-with-crictl.md)
- [Run Kata Containers with Kubernetes](run-kata-with-k8s.md)
- [How to use Kata Containers and Containerd](containerd-kata.md)
- [How to use Kata Containers and CRI (containerd) with Kubernetes](how-to-use-k8s-with-cri-containerd-and-kata.md)
- [Kata Containers and service mesh for Kubernetes](service-mesh.md)
- [How to import Kata Containers logs into Fluentd](how-to-import-kata-logs-with-fluentd.md)

## Hypervisors Integration

  Currently supported hypervisors with Kata Containers include:
- `qemu`
- `cloud-hypervisor`
- `firecracker`
- `ACRN`

  While `qemu` , `cloud-hypervisor` and `firecracker` work out of the box with installation of Kata,
  some additional configuration is needed in case of `ACRN`.
  Refer to the following guides for additional configuration steps:
- [Kata Containers with ACRN Hypervisor](how-to-use-kata-containers-with-acrn.md)

## Advanced Topics

- [How to use Kata Containers with virtio-fs](how-to-use-virtio-fs-with-kata.md)
- [Setting Sysctls with Kata](how-to-use-sysctls-with-kata.md)
- [What Is VMCache and How To Enable It](what-is-vm-cache-and-how-do-I-use-it.md)
- [What Is VM Templating and How To Enable It](what-is-vm-templating-and-how-do-I-use-it.md)
- [Privileged Kata Containers](privileged.md)
- [How to load kernel modules in Kata Containers](how-to-load-kernel-modules-with-kata.md)
- [How to use Kata Containers with `virtio-mem`](how-to-use-virtio-mem-with-kata.md)
- [How to set sandbox Kata Containers configurations with pod annotations](how-to-set-sandbox-config-kata.md)
- [How to monitor Kata Containers in K8s](how-to-set-prometheus-in-k8s.md)
- [How to use hotplug memory on arm64 in Kata Containers](how-to-hotplug-memory-arm64.md)
- [How to setup swap devices in guest kernel](how-to-setup-swap-devices-in-guest-kernel.md)
- [How to run rootless vmm](how-to-run-rootless-vmm.md)
<<<<<<< HEAD

## Confidential Containers
- [How to use build and test the Confidential Containers `CCv0` proof of concept](how-to-build-and-test-ccv0.md)
=======
- [How to run Docker with Kata Containers](how-to-run-docker-with-kata.md)
>>>>>>> 883b0d1d
<|MERGE_RESOLUTION|>--- conflicted
+++ resolved
@@ -36,10 +36,7 @@
 - [How to use hotplug memory on arm64 in Kata Containers](how-to-hotplug-memory-arm64.md)
 - [How to setup swap devices in guest kernel](how-to-setup-swap-devices-in-guest-kernel.md)
 - [How to run rootless vmm](how-to-run-rootless-vmm.md)
-<<<<<<< HEAD
+- [How to run Docker with Kata Containers](how-to-run-docker-with-kata.md)
 
 ## Confidential Containers
-- [How to use build and test the Confidential Containers `CCv0` proof of concept](how-to-build-and-test-ccv0.md)
-=======
-- [How to run Docker with Kata Containers](how-to-run-docker-with-kata.md)
->>>>>>> 883b0d1d
+- [How to use build and test the Confidential Containers `CCv0` proof of concept](how-to-build-and-test-ccv0.md)